--- conflicted
+++ resolved
@@ -453,10 +453,7 @@
     nfIsRef     # this node is a 'ref' node; used for the VM
     nfPreventCg # this node should be ignored by the codegen
     nfBlockArg  # this a stmtlist appearing in a call (e.g. a do block)
-<<<<<<< HEAD
-=======
     nfFromTemplate # a top-level node returned from a template
->>>>>>> 0c271f54
 
   TNodeFlags* = set[TNodeFlag]
   TTypeFlag* = enum   # keep below 32 for efficiency reasons (now: beyond that)
