--- conflicted
+++ resolved
@@ -86,13 +86,9 @@
 - Added `macros.isInstantiationOf` for checking if the proc symbol
   is instantiation of generic proc symbol.
 
-<<<<<<< HEAD
 - Added the parameter ``isSorted`` for the ``sequtils.deduplicate`` proc.
-=======
 - There is a new stdlib mdoule `std/diff` to compute the famous "diff"
   of two texts by line.
-
->>>>>>> 070bcf4c
 
 ### Library changes
 
